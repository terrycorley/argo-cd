package helm

import (
	"fmt"
	"io/ioutil"
	"os"
	"path"

	"gopkg.in/yaml.v2"
	"k8s.io/apimachinery/pkg/apis/meta/v1/unstructured"
)

var (
	// HelmV2 represents helm V2 specific settings
	HelmV2 = HelmVer{
		binaryName:           "helm2",
		templateNameArg:      "--name",
		kubeVersionSupported: true,
		showCommand:          "inspect",
		pullCommand:          "fetch",
		initSupported:        true,
	}
	// HelmV3 represents helm V3 specific settings
	HelmV3 = HelmVer{
<<<<<<< HEAD
		binaryName:              "helm",
		templateNameArg:         "--name-template",
		kubeVersionSupported:    false,
		showCommand:             "show",
		pullCommand:             "pull",
		initSupported:           false,
		getPostTemplateCallback: cleanupChartLockFile,
		additionalTemplateArgs:  []string{"--include-crds"},
=======
		binaryName:                  "helm",
		templateNameArg:             "--name-template",
		kubeVersionSupported:        false,
		showCommand:                 "show",
		pullCommand:                 "pull",
		initSupported:               false,
		getPostTemplateCallback:     cleanupChartLockFile,
		additionalTemplateArgs:      []string{"--include-crds"},
		insecureSkipVerifySupported: true,
>>>>>>> 20d56730
	}
)

// workaround for Helm3 bug. Remove after https://github.com/helm/helm/issues/6870 is fixed.
// The `helm template` command generates Chart.lock after which `helm dependency build` does not work
// As workaround removing lock file unless it exists before running helm template
func cleanupChartLockFile(chartPath string) (func(), error) {
	exists := true
	lockPath := path.Join(chartPath, "Chart.lock")
	if _, err := os.Stat(lockPath); err != nil {
		if os.IsNotExist(err) {
			exists = false
		} else {
			return nil, err
		}
	}
	return func() {
		if !exists {
			_ = os.Remove(lockPath)
		}
	}, nil
}

func getHelmVersion(chartPath string) (*HelmVer, error) {
	data, err := ioutil.ReadFile(path.Join(chartPath, "Chart.yaml"))
	if err != nil {
		return nil, err
	}
	obj := make(map[string]interface{})
	err = yaml.Unmarshal(data, &obj)
	if err != nil {
		return nil, err
	}
	version, _, _ := unstructured.NestedString(obj, "apiVersion")
	switch version {
	case "", "v1":
		return &HelmV2, nil
	case "v2":
		return &HelmV3, nil

	}
	return nil, fmt.Errorf("helm chart version '%s' is not supported", version)
}

// HelmVer contains Helm version specific settings such as helm binary and command names
type HelmVer struct {
<<<<<<< HEAD
	binaryName              string
	initSupported           bool
	templateNameArg         string
	showCommand             string
	pullCommand             string
	kubeVersionSupported    bool
	getPostTemplateCallback func(chartPath string) (func(), error)
	additionalTemplateArgs  []string
=======
	binaryName                  string
	initSupported               bool
	templateNameArg             string
	showCommand                 string
	pullCommand                 string
	kubeVersionSupported        bool
	getPostTemplateCallback     func(chartPath string) (func(), error)
	additionalTemplateArgs      []string
	insecureSkipVerifySupported bool
>>>>>>> 20d56730
}<|MERGE_RESOLUTION|>--- conflicted
+++ resolved
@@ -22,16 +22,6 @@
 	}
 	// HelmV3 represents helm V3 specific settings
 	HelmV3 = HelmVer{
-<<<<<<< HEAD
-		binaryName:              "helm",
-		templateNameArg:         "--name-template",
-		kubeVersionSupported:    false,
-		showCommand:             "show",
-		pullCommand:             "pull",
-		initSupported:           false,
-		getPostTemplateCallback: cleanupChartLockFile,
-		additionalTemplateArgs:  []string{"--include-crds"},
-=======
 		binaryName:                  "helm",
 		templateNameArg:             "--name-template",
 		kubeVersionSupported:        false,
@@ -41,7 +31,6 @@
 		getPostTemplateCallback:     cleanupChartLockFile,
 		additionalTemplateArgs:      []string{"--include-crds"},
 		insecureSkipVerifySupported: true,
->>>>>>> 20d56730
 	}
 )
 
@@ -88,16 +77,6 @@
 
 // HelmVer contains Helm version specific settings such as helm binary and command names
 type HelmVer struct {
-<<<<<<< HEAD
-	binaryName              string
-	initSupported           bool
-	templateNameArg         string
-	showCommand             string
-	pullCommand             string
-	kubeVersionSupported    bool
-	getPostTemplateCallback func(chartPath string) (func(), error)
-	additionalTemplateArgs  []string
-=======
 	binaryName                  string
 	initSupported               bool
 	templateNameArg             string
@@ -107,5 +86,4 @@
 	getPostTemplateCallback     func(chartPath string) (func(), error)
 	additionalTemplateArgs      []string
 	insecureSkipVerifySupported bool
->>>>>>> 20d56730
 }